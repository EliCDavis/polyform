--- conflicted
+++ resolved
@@ -260,8 +260,7 @@
 	defer objFile.Close()
 
 	obj.WriteMesh(final, "ufo.mtl", objFile)
-<<<<<<< HEAD
-	obj.WriteMaterials(final, mtlFile)
+	obj.WriteMaterialsFromMesh(final, mtlFile)
 }
 
 func main() {
@@ -534,7 +533,4 @@
 	if err := app.Run(); err != nil {
 		panic(err)
 	}
-=======
-	obj.WriteMaterialsFromMesh(final, mtlFile)
->>>>>>> b9b67874
 }