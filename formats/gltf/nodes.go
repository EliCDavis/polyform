--- conflicted
+++ resolved
@@ -7,16 +7,13 @@
 
 	"github.com/EliCDavis/polyform/drawing/coloring"
 	"github.com/EliCDavis/polyform/generator"
-<<<<<<< HEAD
 	"github.com/EliCDavis/polyform/generator/manifest"
 	"github.com/EliCDavis/polyform/math/quaternion"
-=======
-	"github.com/EliCDavis/polyform/generator/artifact"
->>>>>>> 3221273d
 	"github.com/EliCDavis/polyform/math/trs"
 	"github.com/EliCDavis/polyform/modeling"
 	"github.com/EliCDavis/polyform/nodes"
 	"github.com/EliCDavis/polyform/refutil"
+	"github.com/EliCDavis/vector/vector3"
 )
 
 func init() {
@@ -79,7 +76,8 @@
 	entry := manifest.Entry{
 		Artifact: &Artifact{
 			Scene: PolyformScene{
-				Models: models,
+				Models:           models,
+				UseGpuInstancing: true,
 			},
 		},
 	}
@@ -93,7 +91,9 @@
 	Mesh     nodes.Output[modeling.Mesh]
 	Material nodes.Output[PolyformMaterial]
 
-	TRS nodes.Output[trs.TRS]
+	Translation nodes.Output[vector3.Float64]
+	Rotation    nodes.Output[quaternion.Quaternion]
+	Scale       nodes.Output[vector3.Float64]
 
 	GpuInstances nodes.Output[[]trs.TRS]
 }
@@ -114,29 +114,27 @@
 		model.Mesh = &mesh
 	}
 
-<<<<<<< HEAD
+	transform := trs.Identity()
+
 	if gmnd.Translation != nil {
 		v := gmnd.Translation.Value()
-		model.Translation = &v
+		transform = transform.Translate(v)
 	}
 
 	if gmnd.Scale != nil {
 		v := gmnd.Scale.Value()
-		model.Scale = &v
+		transform = transform.SetScale(v)
 	}
 
 	if gmnd.Rotation != nil {
 		v := gmnd.Rotation.Value()
-		model.Rotation = &v
-=======
+		transform = transform.SetRotation(v)
+	}
+
+	model.TRS = &transform
+
 	if gmnd.GpuInstances != nil {
 		model.GpuInstances = gmnd.GpuInstances.Value()
-	}
-
-	if gmnd.TRS != nil {
-		v := gmnd.TRS.Value()
-		model.TRS = &v
->>>>>>> 3221273d
 	}
 
 	return nodes.NewStructOutput(model)
